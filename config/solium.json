--- conflicted
+++ resolved
@@ -204,19 +204,18 @@
 			"description": "Ensure that a line of code doesn't exceed the specified number of characters"
 		},
 
-<<<<<<< HEAD
-		"deprecated-constructor": {
+		"error-reason": {
+			"enabled": true,
+			"recommended": true,
+			"type": "warning",
+			"description": "Ensure that error message is provided for revert and require statements"
+		},
+
+ 		"deprecated-constructor": {
 			"enabled": true,
 			"recommended": true,
 			"type": "warning",
 			"description": "Suggest replacing deprecated contract name with 'constructor' for constructor function"
-		}
-=======
-		"error-reason": {
-			"enabled": true,
-			"recommended": true,
-			"type": "warning",
-			"description": "Ensure that error message is provided for revert and require statements"
 		},
 
 		"visibility-first": {
@@ -225,13 +224,12 @@
 			"type": "warning",
 			"description": "Ensure that the visibility modifier for a function should come before any custom modifiers"
 		},
->>>>>>> 87ee9749
 
 		"linebreak-style": {
 			"enabled": true,
 			"recommended": true,
 			"type": "error",
 			"description": "Ensure consistent linebreak style"
-	    }
+    }
 	}
 }