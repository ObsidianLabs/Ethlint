--- conflicted
+++ resolved
@@ -38,11 +38,8 @@
     "chokidar": "^1.6.0",
     "colors": "^1.1.2",
     "commander": "^2.9.0",
-<<<<<<< HEAD
     "diff": "^3.5.0",
-=======
     "eol": "^0.9.1",
->>>>>>> 08471071
     "js-string-escape": "^1.0.1",
     "lodash": "^4.14.2",
     "sol-digger": "0.0.2",
