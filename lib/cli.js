/**
 * @fileoverview Main CLI object which makes use of the Linter's API to access functionality
 * @author Raghav Dua <duaraghav8@gmail.com>
 */

"use strict";

let cli = require("commander"),
    jsdiff = require("diff"),
    fs = require("fs"),
    fsUtils = require("./utils/fs-utils"),
    path = require("path"),
    { EOL } = require("os"),
    chokidar = require("chokidar"),
    traverse = require("sol-digger"),
    solium = require("./solium"),
    sum = require("lodash/sum"),
    version = require("../package.json").version;

let CWD = process.cwd(),
    SOLIUMRC_FILENAME = ".soliumrc.json",
    SOLIUMRC_FILENAME_ABSOLUTE = path.join(CWD, SOLIUMRC_FILENAME),
    SOLIUMIGNORE_FILENAME = ".soliumignore",
    SOLIUMIGNORE_FILENAME_ABSOLUTE = path.join(CWD, SOLIUMIGNORE_FILENAME),
    DEFAULT_SOLIUMIGNORE_PATH = `${__dirname}/cli-utils/.default-solium-ignore`,
    DEFAULT_SOLIUMRC_PATH = `${__dirname}/cli-utils/.default-soliumrc.json`;

let errorCodes = { ERRORS_FOUND: 1, NO_SOLIUMRC: 3, WRITE_FAILED: 4, INVALID_PARAMS: 5, FILE_NOT_FOUND: 6 };

/**
 * Create default configuration files in the user's directory
 * @returns {void}
 */
function setupDefaultUserConfig() {
    createDefaultConfigJSON();
    createDefaultSoliumIgnore();
}

/**
 * Synchronously write the passed configuration to the file whose absolute path is SOLIUMRC_FILENAME_ABSOLUTE
 * @param {Object} config User Configuration object
 * @returns {void}
 */
function writeConfigFile(config) {
    try {
        fs.writeFileSync(
            SOLIUMRC_FILENAME_ABSOLUTE,
            JSON.stringify(config, null, 2)
        );
    } catch (e) {
        errorReporter.reportFatal(
            `An error occurred while writing to ${SOLIUMRC_FILENAME_ABSOLUTE}:${EOL}${e.message}`);
        process.exit(errorCodes.WRITE_FAILED);
    }
}

/**
 * Copy data from cli-utils/.default-solium-ignore to (newly created) .soliumignore in user's root directory
 * @returns {void}
 */
function createDefaultSoliumIgnore() {
    try {
        fs.writeFileSync(
            SOLIUMIGNORE_FILENAME_ABSOLUTE,
            fs.readFileSync(DEFAULT_SOLIUMIGNORE_PATH)
        );
    } catch (e) {
        errorReporter.reportFatal(
            `An error occurred while writing to ${SOLIUMIGNORE_FILENAME_ABSOLUTE}:${EOL}${e.message}`);
        process.exit(errorCodes.WRITE_FAILED);
    }
}

/**
 * Create default solium configuration JSON in user's current working directory.
 * This file enables all the built-in lint rules
 */
function createDefaultConfigJSON() {
    writeConfigFile(require(DEFAULT_SOLIUMRC_PATH));
}

/**
 * Lint a source code string based on user settings. If autofix is enabled, write the fixed code back to file.
 * @param {String} sourceCode The source code to be linted
 * @param {Object} userConfig User configuration
 * @param {Object} errorReporter The error reporter to use
 * @param {String} fileName (optional) File name to use when reporting errors
 * @returns {Integer} numOfErrors Number of Lint ERRORS that occured.
 */
function lintString(sourceCode, userConfig, errorReporter, fileName) {
    let lintErrors, fixesApplied;

    try {
        if (userConfig.options.autofix || userConfig.options.autofix_dryrun) {
            let result = solium.lintAndFix(sourceCode, userConfig);

            lintErrors = result.errorMessages;
            if (userConfig.options.autofix) {
                applyFixes(fileName, result);
                fixesApplied = result.fixesApplied;
            } else {
                displayDiff(fileName, sourceCode, result.fixedSourceCode);
                lintErrors = result.fixesApplied;
            }
        } else {
            lintErrors = solium.lint(sourceCode, userConfig);
        }
    } catch (e) {
        // Don't abort in case of a parse error, just report it as a normal lint issue.
        if (e.name !== "SyntaxError") {
            if (userConfig.options.debug) {
                errorReporter.reportFatal(e.stack);
            } else {
                errorReporter.reportFatal(`An error occurred while linting over ${fileName}: ${e.message}`);
            }
            process.exit(errorCodes.ERRORS_FOUND);
        }

        lintErrors = [{
            ruleName: "",
            type: "error",
            message: `Syntax error: unexpected token ${e.found}`,
            line: e.location.start.line,
            column: e.location.start.column
        }];
    }

    // If any lint/internal errors/warnings exist, report them
    lintErrors.length &&
        errorReporter.report(fileName, sourceCode, lintErrors, fixesApplied);

    return lintErrors.reduce(function(numOfErrors, err) {
        return err.type === "error" ? numOfErrors+1 : numOfErrors;
    }, 0);
}

function applyFixes(fileName, lintResult) {
    lintResult.fixesApplied.length && fs.writeFileSync(fileName, lintResult.fixedSourceCode);
}

function displayDiff(fileName, sourceCode, fixedSourceCode) {
    let diff = jsdiff.structuredPatch(fileName, fileName,    sourceCode, fixedSourceCode, "old-header", "new-header");
    if (diff.hunks.length == 0)
        return;
    console.log((`Diff for: ${fileName}`).cyan);
    diff.hunks.forEach(function(hunk){
        console.log(`@@ -${hunk.oldStart},${hunk.oldLines} +${hunk.newStart},${hunk.newLines} @@`.cyan);
        hunk.lines.forEach(function(line) {
            console.log(getDiffLine(line));
        });
    });
}

function getDiffLine(diffPart) {
    if (diffPart.startsWith("+")) {
        return diffPart.green;
    } else if (diffPart.startsWith("-")) {
        return diffPart.red;
    }

    return diffPart;
}

/**
 * Lint a file based on user settings
 * @param {String} fileName The path to the file to be linted
 * @param {Object} userConfig User configuration
 * @param {Object} errorReporter The error reporter to use
 * @returns {Integer} numOfErrors Number of Lint ERRORS that occured (the result returned by lintString())
 */
function lintFile(fileName, userConfig, errorReporter) {
    let sourceCode;

    try {
        sourceCode = fs.readFileSync(fileName, "utf8");
    } catch (e) {
        errorReporter.reportFatal("Unable to read " + fileName + ": " + e.message);
        process.exit(errorCodes.FILE_NOT_FOUND);
    }

    return lintString(sourceCode, userConfig, errorReporter, fileName);
}

/**
 * Function that calls Solium object's linter based on user settings.
 * If not given, we lint the entire directory's (and sub-directories') solidity files.
 * @param {Object} userConfig User's configurations that contain information about which linting rules to apply
 * @param {String} filename (optional) The single file to be linted.
 * @returns {Integer} totalNumOfErrors Total no. of errors found throughout the codebase (directory) linted.
 */
function lint(userConfig, input, ignore, errorReporter) {
    let filesToLint, errorCount;

    //If filename is provided, lint it. Otherwise, lint over current directory & sub-directories
    if (input.file) {

        if (!fsUtils.isFile(input.file)) {
            errorReporter.reportFatal(`${input.file} is not a valid file`);
            process.exit(errorCodes.INVALID_PARAMS);
        }

        filesToLint = [input.file];

    } else if (input.dir) {

        if (!fsUtils.isDirectory(input.dir)) {
            errorReporter.reportFatal(`${input.dir} is not a valid directory`);
            process.exit(errorCodes.INVALID_PARAMS);
        }

        filesToLint = traverse(input.dir, ignore);
    }

    if (filesToLint) {
        errorCount = sum(filesToLint.map(function(file, index) {
            userConfig.options.returnInternalIssues = (index === 0);
            return lintFile(file, userConfig, errorReporter);
        }));
    } else if (input.stdin) {
        // This only works on *nix. Need to fix to enable stdin input in windows.
        let sourceCode = fs.readFileSync("/dev/stdin", "utf-8");

        userConfig.options.returnInternalIssues = true;
        errorCount = lintString(sourceCode, userConfig, errorReporter, "[stdin]");
    } else {
        errorReporter.reportFatal("Must specify input for linter using --file, --dir or --stdin");
        process.exit(errorCodes.INVALID_PARAMS);
    }

    errorReporter.finalize && errorReporter.finalize();
    return errorCount;
}

/**
 * Function responsible for defining all the available commandline options & version information
 * @param {Object} cliObject Commander Object handling the cli
 */
function createCliOptions(cliObject) {
    cliObject
        .version(`Solium version ${version}`)
        .description("Style and Security checker for Solidity")
        .usage("[options] <keyword>")

        .option("-i, --init", "Create default rule configuration files")
        .option("-f, --file [filename]", "Solidity file to lint")
        .option("-d, --dir [dirname]", "Directory containing Solidity files to lint")
        .option("-R, --reporter [name]", "Format to report lint issues in (pretty | gcc)")
        .option("-c, --config [path]", "Path to the .soliumrc configuration file")
        .option("-, --stdin", "Read input file from stdin")
        .option("--fix", "Fix Lint issues where possible")
<<<<<<< HEAD
        .option("--fix-dry-run", "Output fix diff without applying it")
=======
        .option("--debug", "Display debug information")
>>>>>>> cc728dee
        .option("--watch", "Watch for file changes")
        .option("--hot", "(Deprecated) Same as --watch");
}

/**
 * Takes a name and returns an error reporter
 * @param {String} name Name of the reporter
 * @returns {Object} reporter The reporter whose name was supplied.
 */
function getErrorReporter(name) {
    name = name || "pretty";

    try {
        return require("./reporters/" + name);
    } catch (e) {
        throw new Error(
            `Invalid reporter "${name}". Valid reporters are "gcc" and "pretty"`
        );
    }
}

/**
 * Entry point to the CLI reponsible for initiating linting process based on command-line arguments
 * @param {Array} programArgs Commandline arguments
 */
function execute(programArgs) {

    let userConfig, ignore, errorReporter;

    createCliOptions(cli);
    programArgs.length === 2 ? cli.help() : cli.parse(programArgs);

    if (cli.init) {
        return setupDefaultUserConfig();
    }

    try {
        errorReporter = getErrorReporter(cli.reporter);
    } catch (e) {
        console.error(`[Fatal error] ${e.message}`);
        process.exit(errorCodes.INVALID_PARAMS);
    }

    /**
     * If cli.config option is NOT specified, then resort to .soliumrc in current dir.
     * Else,
     *   If path is absolute, assign as-it-is.
     *   Else (relative pathing) join path with current dir.
     */
    const soliumrcAbsPath = cli.config ?
        (path.isAbsolute(cli.config) ? cli.config : path.join(CWD, cli.config)) :
        SOLIUMRC_FILENAME_ABSOLUTE;

    try {
        userConfig = require(soliumrcAbsPath);
    } catch (e) {
        // Check if soliumrc file exists. If yes, then the file is in an invalid format.
        if (fs.existsSync(soliumrcAbsPath)) {
            errorReporter.reportFatal(`An invalid ${SOLIUMRC_FILENAME} was provided. ${e.message}`);
        } else {
            if (cli.config) {
                errorReporter.reportFatal(`${soliumrcAbsPath} does not exist.`);
            } else {
                errorReporter.reportFatal(`Couldn't find ${SOLIUMRC_FILENAME} in the current directory.`);
            }
        }

        process.exit(errorCodes.NO_SOLIUMRC);
    }

    //if custom rules' file is set, make sure we have its absolute path
    if (
        userConfig ["custom-rules-filename"] &&
        !path.isAbsolute(userConfig ["custom-rules-filename"])
    ) {
        userConfig ["custom-rules-filename"] = path.join(
            CWD, userConfig ["custom-rules-filename"]
        );
    }

    // Pass cli arguments that modify the behaviour of upstream functions.
    userConfig.options = {
        autofix: Boolean(cli.fix),
<<<<<<< HEAD
        autofix_dryrun: Boolean(cli.fixDryRun)
    };

    if (userConfig.options.autofix && userConfig.options.autofix_dryrun) {
        return errorReporter.reportFatal("Cannot use both --fix and --fix-dry-run");
    }
=======
        debug: Boolean(cli.debug)
    };
>>>>>>> cc728dee

    //get all files & folders to ignore from .soliumignore
    try {
        ignore = fs.readFileSync(SOLIUMIGNORE_FILENAME_ABSOLUTE, "utf8").split("\n");
    } catch (e) {
        errorReporter.reportInternal(
            `There was an error trying to read '${SOLIUMIGNORE_FILENAME_ABSOLUTE}': ${e.message}`
        );
    }

    if (cli.hot) {
        // --hot is equivalent to --watch in functionality, is a legacy option
        cli.watch = true;
    }

    if (cli.watch) {
        if (cli.stdin) {
            return errorReporter.reportFatal("Cannot watch files when reading from stdin");
        }

        if (cli.fix) {
            return errorReporter.reportFatal("Automatic code formatting is not supported in watch mode.");
        }
    }

    let errorCount = lint(userConfig, { file: cli.file, dir: cli.dir, stdin: cli.stdin }, ignore, errorReporter);

    if (cli.watch) {

        let spy = chokidar.watch(CWD);

        spy.on("change", function() {
            console.log("\x1Bc"); // clear the console
            console.log(`File change detected. Start linting.${EOL}`);
            lint(userConfig, { file: cli.file, dir: cli.dir }, ignore, errorReporter);	//lint on subsequent changes (hot)
            console.log(`Linting complete. Watching for file changes.${EOL}`);
        });

    } else if (errorCount > 0) {
        process.exit(errorCodes.ERRORS_FOUND);
    }
}

module.exports = {
    execute: execute
};<|MERGE_RESOLUTION|>--- conflicted
+++ resolved
@@ -248,11 +248,8 @@
         .option("-c, --config [path]", "Path to the .soliumrc configuration file")
         .option("-, --stdin", "Read input file from stdin")
         .option("--fix", "Fix Lint issues where possible")
-<<<<<<< HEAD
         .option("--fix-dry-run", "Output fix diff without applying it")
-=======
         .option("--debug", "Display debug information")
->>>>>>> cc728dee
         .option("--watch", "Watch for file changes")
         .option("--hot", "(Deprecated) Same as --watch");
 }
@@ -336,17 +333,13 @@
     // Pass cli arguments that modify the behaviour of upstream functions.
     userConfig.options = {
         autofix: Boolean(cli.fix),
-<<<<<<< HEAD
-        autofix_dryrun: Boolean(cli.fixDryRun)
+        autofix_dryrun: Boolean(cli.fixDryRun),
+        debug: Boolean(cli.debug)
     };
 
     if (userConfig.options.autofix && userConfig.options.autofix_dryrun) {
         return errorReporter.reportFatal("Cannot use both --fix and --fix-dry-run");
     }
-=======
-        debug: Boolean(cli.debug)
-    };
->>>>>>> cc728dee
 
     //get all files & folders to ignore from .soliumignore
     try {
